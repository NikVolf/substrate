--- conflicted
+++ resolved
@@ -89,7 +89,6 @@
 	I: Iterator<Item = T>,
 	T: Into<std::ffi::OsString> + Clone,
 {
-<<<<<<< HEAD
 	type Config<A, B> = Configuration<A, B>;
 
 	let args: Vec<_> = args.collect();
@@ -114,62 +113,12 @@
 		Cli::Factory(cli_args) => {
 			sc_cli::init(&mut config, load_spec, &cli_args.shared_params, &version)?;
 
-			sc_cli::fill_import_params(&mut config, &cli_args.import_params, ServiceRoles::FULL)?;
-=======
-	type Config<A, B> = Configuration<(), A, B>;
-
-	match parse_and_prepare::<CustomSubcommands, NoCustom, _>(&version, "substrate-node", args) {
-		ParseAndPrepare::Run(cmd) => cmd.run(load_spec, exit,
-		|exit, _cli_args, _custom_args, config: Config<_, _>| {
-			info!("{}", version.name);
-			info!("  version {}", config.full_version());
-			info!("  by Parity Technologies, 2017-2019");
-			info!("Chain specification: {}", config.chain_spec.name());
-			info!("Node name: {}", config.name);
-			info!("Roles: {}", display_role(&config));
-			let runtime = RuntimeBuilder::new()
-				.thread_name("main-tokio-")
-				.threaded_scheduler()
-				.enable_all()
-				.build()
-				.map_err(|e| format!("{:?}", e))?;
-			match config.roles {
-				ServiceRoles::LIGHT => run_until_exit(
-					runtime,
-					service::new_light(config)?,
-					exit
-				),
-				_ => run_until_exit(
-					runtime,
-					service::new_full(config)?,
-					exit
-				),
-			}
-		}),
-		ParseAndPrepare::BuildSpec(cmd) => cmd.run::<NoCustom, _, _, _>(load_spec),
-		ParseAndPrepare::ExportBlocks(cmd) => cmd.run_with_builder(|config: Config<_, _>|
-			Ok(new_full_start!(config).0), load_spec, exit),
-		ParseAndPrepare::ImportBlocks(cmd) => cmd.run_with_builder(|config: Config<_, _>|
-			Ok(new_full_start!(config).0), load_spec, exit),
-		ParseAndPrepare::CheckBlock(cmd) => cmd.run_with_builder(|config: Config<_, _>|
-			Ok(new_full_start!(config).0), load_spec, exit),
-		ParseAndPrepare::PurgeChain(cmd) => cmd.run(load_spec),
-		ParseAndPrepare::RevertChain(cmd) => cmd.run_with_builder(|config: Config<_, _>|
-			Ok(new_full_start!(config).0), load_spec),
-		ParseAndPrepare::CustomCommand(CustomSubcommands::Factory(cli_args)) => {
-			let mut config: Config<_, _> = sc_cli::create_config_with_db_path(
-				load_spec,
-				&cli_args.shared_params,
-				&version,
-				None,
-			)?;
 			sc_cli::fill_import_params(
 				&mut config,
 				&cli_args.import_params,
 				ServiceRoles::FULL,
 				cli_args.shared_params.dev,
 			)?;
->>>>>>> cb9c1818
 
 			match ChainSpec::from(config.expect_chain_spec().id()) {
 				Some(ref c) if c == &ChainSpec::Development || c == &ChainSpec::LocalTestnet => {},
