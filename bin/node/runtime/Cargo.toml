[package]
name = "node-runtime"
version = "2.0.0"
authors = ["Parity Technologies <admin@parity.io>"]
edition = "2018"
build = "build.rs"

[dependencies]
# third-party dependencies
codec = { package = "parity-scale-codec", version = "1.0.6", default-features = false, features = ["derive"] }
integer-sqrt = { version = "0.1.2" }
safe-mix = { version = "1.0", default-features = false }
rustc-hex = { version = "2.0", optional = true }
serde = { version = "1.0.102", optional = true }

# primitives
<<<<<<< HEAD
app-crypto = { package = "sp-application-crypto", path = "../../../primitives/application-crypto", default-features = false }
authority-discovery-primitives = { package = "sp-authority-discovery", path = "../../../primitives/authority-discovery", default-features = false }
babe-primitives = { package = "sp-consensus-babe", path = "../../../primitives/consensus/babe", default-features = false }
block-builder-api = { package = "sp-block-builder", path = "../../../primitives/block-builder", default-features = false}
inherents = { package = "sp-inherents", path = "../../../primitives/inherents", default-features = false }
=======
sp-authority-discovery = { path = "../../../primitives/authority-discovery", default-features = false }
sp-consensus-babe = { path = "../../../primitives/consensus/babe", default-features = false }
sp-block-builder = { path = "../../../primitives/block-builder", default-features = false}
sp-inherents = { path = "../../../primitives/inherents", default-features = false }
>>>>>>> 40a16efe
node-primitives = { path = "../primitives", default-features = false }
sp-offchain = { path = "../../../primitives/offchain", default-features = false }
sp-core = { path = "../../../primitives/core", default-features = false }
sp-std = { path = "../../../primitives/std", default-features = false }
sp-api = { path = "../../../primitives/api", default-features = false }
sp-runtime = { path = "../../../primitives/runtime", default-features = false }
sp-session = { path = "../../../primitives/session", default-features = false }
sp-staking = { path = "../../../primitives/staking", default-features = false }
sp-keyring = { path = "../../../primitives/keyring", optional = true }
<<<<<<< HEAD
sp-transaction-pool = { package = "sp-transaction-pool", path = "../../../primitives/transaction-pool", default-features = false }
version = { package = "sp-version", path = "../../../primitives/version", default-features = false }
=======
sp-session = { path = "../../../primitives/session", default-features = false }
sp-transaction-pool = { path = "../../../primitives/transaction-pool", default-features = false }
sp-version = { path = "../../../primitives/version", default-features = false }
>>>>>>> 40a16efe

# frame dependencies
pallet-authority-discovery = { path = "../../../frame/authority-discovery", default-features = false }
pallet-authorship = { path = "../../../frame/authorship", default-features = false }
pallet-babe = { path = "../../../frame/babe", default-features = false }
pallet-balances = { path = "../../../frame/balances", default-features = false }
pallet-collective = { path = "../../../frame/collective", default-features = false }
pallet-contracts = { path = "../../../frame/contracts", default-features = false }
pallet-contracts-rpc-runtime-api = { path = "../../../frame/contracts/rpc/runtime-api/", default-features = false }
pallet-democracy = { path = "../../../frame/democracy", default-features = false }
pallet-elections-phragmen = { path = "../../../frame/elections-phragmen", default-features = false }
frame-executive = { path = "../../../frame/executive", default-features = false }
pallet-finality-tracker = { path = "../../../frame/finality-tracker", default-features = false }
pallet-grandpa = { path = "../../../frame/grandpa", default-features = false }
pallet-im-online = { path = "../../../frame/im-online", default-features = false }
pallet-indices = { path = "../../../frame/indices", default-features = false }
pallet-membership = { path = "../../../frame/membership", default-features = false }
pallet-nicks = { path = "../../../frame/nicks", default-features = false }
pallet-offences = { path = "../../../frame/offences", default-features = false }
pallet-randomness-collective-flip = { path = "../../../frame/randomness-collective-flip", default-features = false }
pallet-session = { path = "../../../frame/session", default-features = false, features = ["historical"] }
pallet-staking = { path = "../../../frame/staking", default-features = false, features = ["migrate"] }
pallet-staking-reward-curve = { path = "../../../frame/staking/reward-curve"}
pallet-sudo = { path = "../../../frame/sudo", default-features = false }
frame-support = { path = "../../../frame/support", default-features = false }
frame-system = { path = "../../../frame/system", default-features = false }
frame-system-rpc-runtime-api = { path = "../../../frame/system/rpc/runtime-api/", default-features = false }
pallet-timestamp = { path = "../../../frame/timestamp", default-features = false }
pallet-treasury = { path = "../../../frame/treasury", default-features = false }
frame-utility = { path = "../../../frame/utility", default-features = false }
pallet-transaction-payment = { path = "../../../frame/transaction-payment", default-features = false }
pallet-transaction-payment-rpc-runtime-api = { path = "../../../frame/transaction-payment/rpc/runtime-api/", default-features = false }

[build-dependencies]
wasm-builder-runner = { package = "substrate-wasm-builder-runner", path = "../../../utils/wasm-builder-runner", version = "1.0.4" }

[dev-dependencies]
sp-io = { path = "../../../primitives/io" }

[features]
default = ["std"]
std = [
<<<<<<< HEAD
	"app-crypto/std",
	"authority-discovery-primitives/std",
	"authority-discovery/std",
	"authorship/std",
	"babe-primitives/std",
	"babe/std",
	"balances/std",
	"block-builder-api/std",
=======
	"sp-authority-discovery/std",
	"pallet-authority-discovery/std",
	"pallet-authorship/std",
	"sp-consensus-babe/std",
	"pallet-babe/std",
	"pallet-balances/std",
	"sp-block-builder/std",
>>>>>>> 40a16efe
	"codec/std",
	"pallet-collective/std",
	"pallet-contracts-rpc-runtime-api/std",
	"pallet-contracts/std",
	"pallet-democracy/std",
	"pallet-elections-phragmen/std",
	"frame-executive/std",
	"pallet-finality-tracker/std",
	"pallet-grandpa/std",
	"pallet-im-online/std",
	"pallet-indices/std",
	"sp-inherents/std",
	"pallet-membership/std",
	"pallet-nicks/std",
	"node-primitives/std",
	"sp-offchain/std",
	"pallet-offences/std",
	"sp-core/std",
	"pallet-randomness-collective-flip/std",
	"sp-std/std",
	"rustc-hex",
	"safe-mix/std",
	"serde",
	"pallet-session/std",
	"sp-api/std",
	"sp-runtime/std",
	"sp-session/std",
	"sp-staking/std",
	"pallet-staking/std",
	"sp-keyring",
<<<<<<< HEAD
	"sudo/std",
	"support/std",
	"system-rpc-runtime-api/std",
	"system/std",
	"timestamp/std",
	"transaction-payment-rpc-runtime-api/std",
	"transaction-payment/std",
	"treasury/std",
=======
	"sp-session/std",
	"pallet-sudo/std",
	"frame-support/std",
	"frame-system-rpc-runtime-api/std",
	"frame-system/std",
	"pallet-timestamp/std",
	"pallet-transaction-payment-rpc-runtime-api/std",
	"pallet-transaction-payment/std",
	"pallet-treasury/std",
>>>>>>> 40a16efe
	"sp-transaction-pool/std",
	"frame-utility/std",
	"sp-version/std",
]<|MERGE_RESOLUTION|>--- conflicted
+++ resolved
@@ -14,35 +14,22 @@
 serde = { version = "1.0.102", optional = true }
 
 # primitives
-<<<<<<< HEAD
-app-crypto = { package = "sp-application-crypto", path = "../../../primitives/application-crypto", default-features = false }
-authority-discovery-primitives = { package = "sp-authority-discovery", path = "../../../primitives/authority-discovery", default-features = false }
-babe-primitives = { package = "sp-consensus-babe", path = "../../../primitives/consensus/babe", default-features = false }
-block-builder-api = { package = "sp-block-builder", path = "../../../primitives/block-builder", default-features = false}
-inherents = { package = "sp-inherents", path = "../../../primitives/inherents", default-features = false }
-=======
+sp-application-crypto = { path = "../../../primitives/application-crypto", default-features = false }
 sp-authority-discovery = { path = "../../../primitives/authority-discovery", default-features = false }
 sp-consensus-babe = { path = "../../../primitives/consensus/babe", default-features = false }
 sp-block-builder = { path = "../../../primitives/block-builder", default-features = false}
 sp-inherents = { path = "../../../primitives/inherents", default-features = false }
->>>>>>> 40a16efe
 node-primitives = { path = "../primitives", default-features = false }
 sp-offchain = { path = "../../../primitives/offchain", default-features = false }
 sp-core = { path = "../../../primitives/core", default-features = false }
 sp-std = { path = "../../../primitives/std", default-features = false }
 sp-api = { path = "../../../primitives/api", default-features = false }
 sp-runtime = { path = "../../../primitives/runtime", default-features = false }
-sp-session = { path = "../../../primitives/session", default-features = false }
 sp-staking = { path = "../../../primitives/staking", default-features = false }
 sp-keyring = { path = "../../../primitives/keyring", optional = true }
-<<<<<<< HEAD
-sp-transaction-pool = { package = "sp-transaction-pool", path = "../../../primitives/transaction-pool", default-features = false }
-version = { package = "sp-version", path = "../../../primitives/version", default-features = false }
-=======
 sp-session = { path = "../../../primitives/session", default-features = false }
 sp-transaction-pool = { path = "../../../primitives/transaction-pool", default-features = false }
 sp-version = { path = "../../../primitives/version", default-features = false }
->>>>>>> 40a16efe
 
 # frame dependencies
 pallet-authority-discovery = { path = "../../../frame/authority-discovery", default-features = false }
@@ -85,16 +72,7 @@
 [features]
 default = ["std"]
 std = [
-<<<<<<< HEAD
-	"app-crypto/std",
-	"authority-discovery-primitives/std",
-	"authority-discovery/std",
-	"authorship/std",
-	"babe-primitives/std",
-	"babe/std",
-	"balances/std",
-	"block-builder-api/std",
-=======
+	"sp-application-crypto/std",
 	"sp-authority-discovery/std",
 	"pallet-authority-discovery/std",
 	"pallet-authorship/std",
@@ -102,7 +80,6 @@
 	"pallet-babe/std",
 	"pallet-balances/std",
 	"sp-block-builder/std",
->>>>>>> 40a16efe
 	"codec/std",
 	"pallet-collective/std",
 	"pallet-contracts-rpc-runtime-api/std",
@@ -129,20 +106,9 @@
 	"pallet-session/std",
 	"sp-api/std",
 	"sp-runtime/std",
-	"sp-session/std",
 	"sp-staking/std",
 	"pallet-staking/std",
 	"sp-keyring",
-<<<<<<< HEAD
-	"sudo/std",
-	"support/std",
-	"system-rpc-runtime-api/std",
-	"system/std",
-	"timestamp/std",
-	"transaction-payment-rpc-runtime-api/std",
-	"transaction-payment/std",
-	"treasury/std",
-=======
 	"sp-session/std",
 	"pallet-sudo/std",
 	"frame-support/std",
@@ -152,7 +118,6 @@
 	"pallet-transaction-payment-rpc-runtime-api/std",
 	"pallet-transaction-payment/std",
 	"pallet-treasury/std",
->>>>>>> 40a16efe
 	"sp-transaction-pool/std",
 	"frame-utility/std",
 	"sp-version/std",
