--- conflicted
+++ resolved
@@ -13,14 +13,9 @@
 serde = { version = "1.0.102", optional = true }
 
 # primitives
-<<<<<<< HEAD
-sp-application-crypto = { path = "../../../primitives/application-crypto", default-features = false }
-sp-authority-discovery = { path = "../../../primitives/authority-discovery", default-features = false }
-sp-consensus-babe = { path = "../../../primitives/consensus/babe", default-features = false }
-=======
+sp-application-crypto = { version = "2.0.0", default-features = false, path = "../../../primitives/application-crypto" }
 sp-authority-discovery = { version = "2.0.0", default-features = false, path = "../../../primitives/authority-discovery" }
 sp-consensus-babe = { version = "0.8", default-features = false, path = "../../../primitives/consensus/babe" }
->>>>>>> d2d7ab90
 sp-block-builder = { path = "../../../primitives/block-builder", default-features = false}
 sp-inherents = { version = "2.0.0", default-features = false, path = "../../../primitives/inherents" }
 node-primitives = { version = "2.0.0", default-features = false, path = "../primitives" }
