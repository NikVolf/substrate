--- conflicted
+++ resolved
@@ -55,12 +55,8 @@
 	finalized_blocks: Vec<BlockId<Block>>,
 	set_head: Option<BlockId<Block>>,
 	storage_update: Option<InMemoryState<H>>,
-<<<<<<< HEAD
 	changes_trie_config_update: Option<Option<ChangesTrieConfiguration>>,
-	_phantom: ::std::marker::PhantomData<(S, F)>,
-=======
 	_phantom: ::std::marker::PhantomData<(S)>,
->>>>>>> 2980dcf3
 }
 
 /// Either in-memory genesis state, or locally-unavailable state.
@@ -110,18 +106,10 @@
 	H: Hasher<Out=Block::Hash>,
 	H::Out: Ord,
 {
-<<<<<<< HEAD
-	type BlockImportOperation = ImportOperation<Block, S, F, H>;
-	type Blockchain = Blockchain<S, F>;
-	type State = OnDemandOrGenesisState<Block, S, F, H>;
-	type OffchainStorage = crate::in_mem::OffchainStorage;
-=======
 	type BlockImportOperation = ImportOperation<Block, S, H>;
 	type Blockchain = Blockchain<S>;
 	type State = GenesisOrUnavailableState<H>;
-	type ChangesTrieStorage = in_mem::ChangesTrieStorage<Block, H>;
-	type OffchainStorage = in_mem::OffchainStorage;
->>>>>>> 2980dcf3
+	type OffchainStorage = crate::in_mem::OffchainStorage;
 
 	fn begin_operation(&self) -> ClientResult<Self::BlockImportOperation> {
 		Ok(ImportOperation {
@@ -199,7 +187,7 @@
 		None
 	}
 
-	fn changes_trie_storage(&self) -> Option<&PrunableStateChangesTrieStorage<Block, H>> {
+	fn changes_trie_storage(&self) -> Option<&dyn PrunableStateChangesTrieStorage<Block, H>> {
 		None
 	}
 
