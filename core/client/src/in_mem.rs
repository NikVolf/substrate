--- conflicted
+++ resolved
@@ -16,36 +16,28 @@
 
 //! In memory client backend
 
-use std::collections::{HashMap, HashSet};
+use std::collections::HashMap;
 use std::sync::Arc;
 use parking_lot::{RwLock, Mutex};
 use primitives::storage::well_known_keys;
 use sr_primitives::generic::BlockId;
 use sr_primitives::traits::{Block as BlockT, Header as HeaderT, Zero, NumberFor};
 use sr_primitives::{Justification, StorageOverlay, ChildrenStorageOverlay};
-use state_machine::backend::{Backend as StateBackend, InMemory};
-<<<<<<< HEAD
+use state_machine::{
+	backend::{Backend as StateBackend, InMemory},
+	ChangesTrieTransaction,
+};
 
 use hash_db::Hasher;
-use trie::MemoryDB;
-=======
-use state_machine::{self, InMemoryChangesTrieStorage, ChangesTrieAnchorBlockId, ChangesTrieTransaction};
-use hash_db::{Hasher, Prefix};
-use trie::MemoryDB;
 use header_metadata::{CachedHeaderMetadata, HeaderMetadata};
->>>>>>> 2980dcf3
 
 use crate::error;
 use crate::backend::{self, NewBlockState, StorageCollection, ChildStorageCollection};
 use crate::light;
 use crate::leaves::LeafSet;
-<<<<<<< HEAD
-use crate::blockchain::{self, BlockStatus, HeaderBackend, well_known_cache_keys::Id as CacheKeyId};
-=======
 use crate::blockchain::{
 	self, BlockStatus, HeaderBackend, well_known_cache_keys::Id as CacheKeyId
 };
->>>>>>> 2980dcf3
 
 struct PendingBlock<B: BlockT> {
 	block: StoredBlock<B>,
@@ -464,7 +456,6 @@
 	pending_cache: HashMap<CacheKeyId, Vec<u8>>,
 	old_state: InMemory<H>,
 	new_state: Option<InMemory<H>>,
-	changes_trie_update: Option<MemoryDB<H>>,
 	aux: Vec<(Vec<u8>, Option<Vec<u8>>)>,
 	finalized_blocks: Vec<(BlockId<Block>, Option<Justification>)>,
 	set_head: Option<BlockId<Block>>,
@@ -507,11 +498,6 @@
 		Ok(())
 	}
 
-	fn update_changes_trie(&mut self, update: ChangesTrieTransaction<H, NumberFor<Block>>) -> error::Result<()> {
-		self.changes_trie_update = Some(update.0);
-		Ok(())
-	}
-
 	fn reset_storage(&mut self, top: StorageOverlay, children: ChildrenStorageOverlay) -> error::Result<H::Out> {
 		check_genesis_storage(&top, &children)?;
 
@@ -526,6 +512,13 @@
 
 		self.new_state = Some(InMemory::from(transaction));
 		Ok(root)
+	}
+
+	fn update_changes_trie(
+		&mut self,
+		_update: ChangesTrieTransaction<H, NumberFor<Block>>,
+	) -> error::Result<()> {
+		Ok(())
 	}
 
 	fn insert_aux<I>(&mut self, ops: I) -> error::Result<()>
@@ -625,7 +618,6 @@
 			pending_cache: Default::default(),
 			old_state,
 			new_state: None,
-			changes_trie_update: None,
 			aux: Default::default(),
 			finalized_blocks: Default::default(),
 			set_head: None,
@@ -733,64 +725,6 @@
 	}
 }
 
-<<<<<<< HEAD
-=======
-/// Prunable in-memory changes trie storage.
-pub struct ChangesTrieStorage<Block: BlockT, H: Hasher>(InMemoryChangesTrieStorage<H, NumberFor<Block>>);
-impl<Block: BlockT, H: Hasher> backend::PrunableStateChangesTrieStorage<Block, H> for ChangesTrieStorage<Block, H> {
-	fn oldest_changes_trie_block(
-		&self,
-		_config: &ChangesTrieConfiguration,
-		_best_finalized: NumberFor<Block>,
-	) -> NumberFor<Block> {
-		Zero::zero()
-	}
-}
-
-impl<Block, H> state_machine::ChangesTrieRootsStorage<H, NumberFor<Block>> for ChangesTrieStorage<Block, H>
-	where
-		Block: BlockT,
-		H: Hasher,
-{
-	fn build_anchor(
-		&self,
-		_hash: H::Out,
-	) -> Result<state_machine::ChangesTrieAnchorBlockId<H::Out, NumberFor<Block>>, String> {
-		Err("Dummy implementation".into())
-	}
-
-	fn root(
-		&self,
-		_anchor: &ChangesTrieAnchorBlockId<H::Out, NumberFor<Block>>,
-		_block: NumberFor<Block>,
-	) -> Result<Option<H::Out>, String> {
-		Err("Dummy implementation".into())
-	}
-}
-
-impl<Block, H> state_machine::ChangesTrieStorage<H, NumberFor<Block>> for ChangesTrieStorage<Block, H>
-	where
-		Block: BlockT,
-		H: Hasher,
-{
-	fn as_roots_storage(&self) -> &dyn state_machine::ChangesTrieRootsStorage<H, NumberFor<Block>> {
-		self
-	}
-
-	fn with_cached_changed_keys(
-		&self,
-		_root: &H::Out,
-		_functor: &mut dyn FnMut(&HashMap<Option<Vec<u8>>, HashSet<Vec<u8>>>),
-	) -> bool {
-		false
-	}
-
-	fn get(&self, key: &H::Out, prefix: Prefix) -> Result<Option<state_machine::DBValue>, String> {
-		self.0.get(key, prefix)
-	}
-}
-
->>>>>>> 2980dcf3
 /// Check that genesis storage is valid.
 pub fn check_genesis_storage(top: &StorageOverlay, children: &ChildrenStorageOverlay) -> error::Result<()> {
 	if top.iter().any(|(k, _)| well_known_keys::is_child_storage_key(k)) {
